FROM debian:stretch

RUN apt-get update
RUN DEBIAN_FRONTEND=noninteractive apt-get install -y -qq \
        libsqlite3-dev              \
        locales                     \
        build-essential             \
        cmake                       \
        coreutils                   \
        curl                        \
        git                         \
        gnupg                       \
        man                         \
        python-dev                  \
        qt5-default                 \
        sqlite3                     \
        sudo                        \
        tmux                        \
        vim                         \
        wget

# install mysql
RUN wget -O /tmp/RPM-GPG-KEY-mysql https://repo.mysql.com/RPM-GPG-KEY-mysql
RUN apt-key add /tmp/RPM-GPG-KEY-mysql
RUN /bin/echo -e "deb http://repo.mysql.com/apt/debian/ stretch mysql-5.7\ndeb-src http://repo.mysql.com/apt/debian/ stretch mysql-5.7" > /etc/apt/sources.list.d/mysql.list
RUN apt-get update
RUN DEBIAN_FRONTEND=noninteractive apt-get install -y mysql-server
COPY docker_my.cnf /etc/my.cnf

RUN wget --quiet -O /tmp/install_conda.sh https://repo.continuum.io/miniconda/Miniconda2-latest-Linux-x86_64.sh && \
        sh /tmp/install_conda.sh -b -p /opt/conda && \
        rm /tmp/install_conda.sh

RUN /opt/conda/bin/conda create --name ithemal python=2.7
RUN /opt/conda/bin/conda install -q -n ithemal -c pytorch pytorch torchvision
RUN /opt/conda/bin/conda install -q -n ithemal \
<<<<<<< HEAD
        cython \
        graphviz \
        ipython \
        ipython-notebook \
        matplotlib=2.2.3 \
        mysql-connector-python=2 \
        numpy=1.15 \
        pandas \
        psutil=5.4.7 \
        pyqt \
        pytest=3.8.1 \
        scikit-learn=0.19 \
        scipy=1.1.0 \
        statistics=1.0.3.5 \
        tqdm \
        typing
=======
	cython=0.29 \
	ipython=5.8.0 \
	ipython-notebook=4.0.4 \
	matplotlib=2.2.3 \
	mysql-connector-python=2 \
	numpy=1.15 \
	pandas=0.23.4 \
	psutil=5.4.7 \
	pyqt=5.9.2 \
	pytest=3.8.1 \
	scikit-learn=0.19 \
	scipy=1.1.0 \
        statistics=1.0.3.5 \
        tqdm=4.28.1

RUN bash -lc 'source activate ithemal; pip install --upgrade pyhamcrest pip sumtypes typing'
>>>>>>> 58838b8a

RUN curl -sL https://github.com/DynamoRIO/dynamorio/releases/download/release_7_0_0_rc1/DynamoRIO-Linux-7.0.0-RC1.tar.gz | tar xz -C /opt
ENV DYNAMORIO_HOME "/opt/DynamoRIO-Linux-7.0.0-RC1"
# tar will not give you `755 & ~umask` because tar is evil
RUN chown -R root:root "${DYNAMORIO_HOME}" && \
        find "${DYNAMORIO_HOME}" -type d -exec chmod 755 {} \; && \
        find "${DYNAMORIO_HOME}" -type f -exec chmod 644 {} \;

RUN sed -i -e 's/# en_US.UTF-8 UTF-8/en_US.UTF-8 UTF-8/' /etc/locale.gen && locale-gen
ENV LANG en_US.UTF-8
ENV LANGUAGE en_US:en
ENV LC_ALL en_US.UTF-8

ARG HOST_UID=1000
ENV HOST_UID $HOST_UID

RUN groupadd -g 1000 ithemal
RUN useradd -m -r -u $HOST_UID -g ithemal ithemal
USER ithemal
WORKDIR /home/ithemal

# non-login shell
RUN echo 'export PATH=/opt/conda/bin:$PATH' >> /home/ithemal/.bash_profile
RUN echo 'source activate ithemal' >> /home/ithemal/.bash_profile
RUN echo 'export PYTHONPATH="/home/ithemal/ithemal/learning/pytorch"' >> /home/ithemal/.bash_profile

# login shell
RUN echo 'export PATH=/opt/conda/bin:$PATH' >> /home/ithemal/.bashrc
RUN echo 'source activate ithemal' >> /home/ithemal/.bashrc
RUN echo 'export PYTHONPATH="/home/ithemal/ithemal/learning/pytorch"' >> /home/ithemal/.bashrc

RUN bash -lc 'pip install --upgrade --user pyhamcrest pip; jupyter notebook --generate-config'

COPY notebook_config.patch /tmp/_docker_notebook_conf.patch
RUN patch .jupyter/jupyter_notebook_config.py < /tmp/_docker_notebook_conf.patch<|MERGE_RESOLUTION|>--- conflicted
+++ resolved
@@ -34,25 +34,8 @@
 RUN /opt/conda/bin/conda create --name ithemal python=2.7
 RUN /opt/conda/bin/conda install -q -n ithemal -c pytorch pytorch torchvision
 RUN /opt/conda/bin/conda install -q -n ithemal \
-<<<<<<< HEAD
-        cython \
-        graphviz \
-        ipython \
-        ipython-notebook \
-        matplotlib=2.2.3 \
-        mysql-connector-python=2 \
-        numpy=1.15 \
-        pandas \
-        psutil=5.4.7 \
-        pyqt \
-        pytest=3.8.1 \
-        scikit-learn=0.19 \
-        scipy=1.1.0 \
-        statistics=1.0.3.5 \
-        tqdm \
-        typing
-=======
-	cython=0.29 \
+        cython=0.29 \
+        graphviz=2.40.1 \
 	ipython=5.8.0 \
 	ipython-notebook=4.0.4 \
 	matplotlib=2.2.3 \
@@ -65,10 +48,8 @@
 	scikit-learn=0.19 \
 	scipy=1.1.0 \
         statistics=1.0.3.5 \
-        tqdm=4.28.1
-
-RUN bash -lc 'source activate ithemal; pip install --upgrade pyhamcrest pip sumtypes typing'
->>>>>>> 58838b8a
+        tqdm=4.28.1 \
+        typing=3.6.6
 
 RUN curl -sL https://github.com/DynamoRIO/dynamorio/releases/download/release_7_0_0_rc1/DynamoRIO-Linux-7.0.0-RC1.tar.gz | tar xz -C /opt
 ENV DYNAMORIO_HOME "/opt/DynamoRIO-Linux-7.0.0-RC1"
